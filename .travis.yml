language: python
sudo: required
# travis changes on 2017.06.21 appear to have broken pypy, causing attemtped
# downloads of "-.tar.bz2" (resulting in 'bzip2: (stdin) is not a bzip2 file.')
# (same changes MIGHT also have gotten a version of CPython 3.6 exhibiting
# https://bugs.python.org/issue29167; at least, that bug is definitely
# appearing.)
# Pinning to previous travis image for now.
group: deprecated-2017Q2
dist: trusty
cache:
  directories:
    - $HOME/.cache/pip
python:
  - "2.7"
  - "3.4"
  - "3.5"
  - "3.6"
<<<<<<< HEAD
  - "3.6-dev"
  - "3.7-dev"
  - "nightly"
=======
>>>>>>> 5702e1c8
  - "pypy"
  - "pypy3"
matrix:
  # pypy3 (as of 2.4.0) has a wacky arity issue in its source loader. Allow it
  # to fail until we can test on, and require, PyPy3.3+. See #358.
  allow_failures:
    - python: pypy3
  fast_finish: true
install:
  # For some reason Travis' build envs have wildly different pip/setuptools
  # versions between minor Python versions, and this can cause many hilarious
  # corner packaging cases. So...
  - pip install -U pip
  # Setuptools 34+ seems to get less stable
  - pip install 'setuptools>33,<34'
  # Pre-requirements sanity test (again, resembles pure, non-dev install
  # environment.) Avoids e.g. spec's 'six' from gumming up our attempts to
  # import our vendorized 'six'.
  - pip install -r tasks-requirements.txt
  - inv --list
  # Install remaining dev requirements (test runner, etc)
  - pip install -r dev-requirements.txt
  - pip list --format=columns
  # Also create a workable alt-interpreter venv for testing dual package builds
  # Python 3 is nicely namespaced, globally. Python 2 is masked by Travis'
  # default venv, so we gotta hardcode it.
  - "virtualenv alt_env --python=$([[ $TRAVIS_PYTHON_VERSION == 2* ]] && echo python3 || echo /usr/bin/python)"
  - alt_env/bin/pip install wheel
before_script:
  # Create passworded sudoable user for sudo autoresponse testing. Put it in
  # the Travis user's group so it can read /home/travis for virtualenv etc.
  - sudo useradd sudouser -G travis
  - "echo sudouser:mypass | sudo chpasswd"
  - "sudo sh -c \"echo 'sudouser   ALL=(ALL:ALL) PASSWD:ALL' > /etc/sudoers.d/passworded\""
  # Make sure sudouser can write to travis' homedir (used for some config
  # tests)
  - sudo chmod g+w /home/travis
script:
  # Run unit and integration tests, generating coverage report (skipping html).
  # NOTE: Using the above-created passworded sudo-capable user so that
  # sudo-related integration tests work as expected. (Otherwise, sudo prompt
  # response will not be properly tested!)
  # NOTE: This command will fail if the tests fail.
  - "sudo -u sudouser bash -c \"source $VIRTUAL_ENV/bin/activate && inv coverage --no-html\""
  # Websites build OK? (Not on PyPy3, Sphinx is all "who the hell are you?" =/
  - "[[ $TRAVIS_PYTHON_VERSION != 'pypy3' ]] && inv sites"
  # Doctests in websites OK?
  - inv www.doctest
  # Did we break setup.py?
  - pip uninstall -y invoke # To undo the implicit -e install from above
  - pip install . # NO -e!
  - inv -l # Sanity check
  # I have this in my git pre-push hook, but contributors probably don't
  - flake8
  # Test distribution builds.
  # Have to use env var to override our normal config defaults. Ho hum.
  # Also specify the virtualenv we made for the 'alternate' Python version, for
  # the dual wheel build step.
  - "INVOKE_PACKAGING_SIGN=0 inv release.publish --dry-run --directory=tmp --alt-python=alt_env/bin/python"
  # Interpreter-specific wheel
  - pip uninstall -y invoke
  - "if [[ $TRAVIS_PYTHON_VERSION == 3* || $TRAVIS_PYTHON_VERSION == pypy3 ]]; then pip install tmp/dist/*py3*.whl; fi"
  - "if [[ $TRAVIS_PYTHON_VERSION == 2* || $TRAVIS_PYTHON_VERSION == pypy ]]; then pip install tmp/dist/*py2*.whl; fi"
  - inv -l
  # Source distribution
  - pip uninstall -y invoke
  - "pip install tmp/dist/*.tar.gz"
  - inv -l
after_success:
  # Upload coverage data to codecov
  - codecov
notifications:
  irc:
    channels: "irc.freenode.org#invoke"
    template:
      - "%{repository}@%{branch}: %{message} (%{build_url})"
    on_success: change
    on_failure: change
  email: false<|MERGE_RESOLUTION|>--- conflicted
+++ resolved
@@ -16,12 +16,8 @@
   - "3.4"
   - "3.5"
   - "3.6"
-<<<<<<< HEAD
-  - "3.6-dev"
   - "3.7-dev"
   - "nightly"
-=======
->>>>>>> 5702e1c8
   - "pypy"
   - "pypy3"
 matrix:
