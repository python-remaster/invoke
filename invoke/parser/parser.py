import copy
from collections import UserList
from typing import TYPE_CHECKING, Any, Iterable, List, Optional

try:
    from ..vendor.lexicon import Lexicon
    from ..vendor.fluidity import StateMachine, state, transition
except ImportError:
    from lexicon import Lexicon  # type: ignore[no-redef]
    from fluidity import (  # type: ignore[no-redef]
        StateMachine,
        state,
        transition,
    )

from ..exceptions import ParseError
from ..util import debug

if TYPE_CHECKING:
    from .context import ParserContext


def is_flag(value: str) -> bool:
    return value.startswith("-")


def is_long_flag(value: str) -> bool:
    return value.startswith("--")


<<<<<<< HEAD
class ParseResult(UserList):
=======
class ParseResult(List["ParserContext"]):
>>>>>>> 0b6a448e
    """
    List-like object with some extra parse-related attributes.

    Specifically, a ``.remainder`` attribute, which is the string found after a
    ``--`` in any parsed argv list; and an ``.unparsed`` attribute, a list of
    tokens that were unable to be parsed.

    .. versionadded:: 1.0
    """

    def __init__(self, *args: Any, **kwargs: Any) -> None:
        super().__init__(*args, **kwargs)
        self.remainder = ""
        self.unparsed: List[str] = []


class Parser:
    """
    Create parser conscious of ``contexts`` and optional ``initial`` context.

    ``contexts`` should be an iterable of ``Context`` instances which will be
    searched when new context names are encountered during a parse. These
    Contexts determine what flags may follow them, as well as whether given
    flags take values.

    ``initial`` is optional and will be used to determine validity of "core"
    options/flags at the start of the parse run, if any are encountered.

    ``ignore_unknown`` determines what to do when contexts are found which do
    not map to any members of ``contexts``. By default it is ``False``, meaning
    any unknown contexts result in a parse error exception. If ``True``,
    encountering an unknown context halts parsing and populates the return
    value's ``.unparsed`` attribute with the remaining parse tokens.

    .. versionadded:: 1.0
    """

    def __init__(
        self,
        contexts: Iterable["ParserContext"] = (),
        initial: Optional["ParserContext"] = None,
        ignore_unknown: bool = False,
    ) -> None:
        self.initial = initial
        self.contexts = Lexicon()
        self.ignore_unknown = ignore_unknown
        for context in contexts:
            debug("Adding {}".format(context))
            if not context.name:
                raise ValueError("Non-initial contexts must have names.")
            exists = "A context named/aliased {!r} is already in this parser!"
            if context.name in self.contexts:
                raise ValueError(exists.format(context.name))
            self.contexts[context.name] = context
            for alias in context.aliases:
                if alias in self.contexts:
                    raise ValueError(exists.format(alias))
                self.contexts.alias(alias, to=context.name)

    def parse_argv(self, argv: List[str]) -> ParseResult:
        """
        Parse an argv-style token list ``argv``.

        Returns a list (actually a subclass, `.ParseResult`) of
        `.ParserContext` objects matching the order they were found in the
        ``argv`` and containing `.Argument` objects with updated values based
        on any flags given.

        Assumes any program name has already been stripped out. Good::

            Parser(...).parse_argv(['--core-opt', 'task', '--task-opt'])

        Bad::

            Parser(...).parse_argv(['invoke', '--core-opt', ...])

        :param argv: List of argument string tokens.
        :returns:
            A `.ParseResult` (a ``list`` subclass containing some number of
            `.ParserContext` objects).

        .. versionadded:: 1.0
        """
        machine = ParseMachine(
            # FIXME: initial should not be none
            initial=self.initial,  # type: ignore[arg-type]
            contexts=self.contexts,
            ignore_unknown=self.ignore_unknown,
        )
        # FIXME: Why isn't there str.partition for lists? There must be a
        # better way to do this. Split argv around the double-dash remainder
        # sentinel.
        debug("Starting argv: {!r}".format(argv))
        try:
            ddash = argv.index("--")
        except ValueError:
            ddash = len(argv)  # No remainder == body gets all
        body = argv[:ddash]
        remainder = argv[ddash:][1:]  # [1:] to strip off remainder itself
        if remainder:
            debug(
                "Remainder: argv[{!r}:][1:] => {!r}".format(ddash, remainder)
            )
        for index, token in enumerate(body):
            # Handle non-space-delimited forms, if not currently expecting a
            # flag value and still in valid parsing territory (i.e. not in
            # "unknown" state which implies store-only)
            # NOTE: we do this in a few steps so we can
            # split-then-check-validity; necessary for things like when the
            # previously seen flag optionally takes a value.
            mutations = []
            orig = token
            if is_flag(token) and not machine.result.unparsed:
                # Equals-sign-delimited flags, eg --foo=bar or -f=bar
                if "=" in token:
                    token, _, value = token.partition("=")
                    msg = "Splitting x=y expr {!r} into tokens {!r} and {!r}"
                    debug(msg.format(orig, token, value))
                    mutations.append((index + 1, value))
                # Contiguous boolean short flags, e.g. -qv
                elif not is_long_flag(token) and len(token) > 2:
                    full_token = token[:]
                    rest, token = token[2:], token[:2]
                    err = "Splitting {!r} into token {!r} and rest {!r}"
                    debug(err.format(full_token, token, rest))
                    # Handle boolean flag block vs short-flag + value. Make
                    # sure not to test the token as a context flag if we've
                    # passed into 'storing unknown stuff' territory (e.g. on a
                    # core-args pass, handling what are going to be task args)
                    have_flag = (
                        token in machine.context.flags
                        and machine.current_state != "unknown"
                    )
                    if have_flag and machine.context.flags[token].takes_value:
                        msg = "{!r} is a flag for current context & it takes a value, giving it {!r}"  # noqa
                        debug(msg.format(token, rest))
                        mutations.append((index + 1, rest))
                    else:
                        _rest = ["-{}".format(x) for x in rest]
                        msg = "Splitting multi-flag glob {!r} into {!r} and {!r}"  # noqa
                        debug(msg.format(orig, token, _rest))
                        for item in reversed(_rest):
                            mutations.append((index + 1, item))
            # Here, we've got some possible mutations queued up, and 'token'
            # may have been overwritten as well. Whether we apply those and
            # continue as-is, or roll it back, depends:
            # - If the parser wasn't waiting for a flag value, we're already on
            # the right track, so apply mutations and move along to the
            # handle() step.
            # - If we ARE waiting for a value, and the flag expecting it ALWAYS
            # wants a value (it's not optional), we go back to using the
            # original token. (TODO: could reorganize this to avoid the
            # sub-parsing in this case, but optimizing for human-facing
            # execution isn't critical.)
            # - Finally, if we are waiting for a value AND it's optional, we
            # inspect the first sub-token/mutation to see if it would otherwise
            # have been a valid flag, and let that determine what we do (if
            # valid, we apply the mutations; if invalid, we reinstate the
            # original token.)
            if machine.waiting_for_flag_value:
                optional = machine.flag and machine.flag.optional
                subtoken_is_valid_flag = token in machine.context.flags
                if not (optional and subtoken_is_valid_flag):
                    token = orig
                    mutations = []
            for index, value in mutations:
                body.insert(index, value)
            machine.handle(token)
        machine.finish()
        result = machine.result
        result.remainder = " ".join(remainder)
        return result


class ParseMachine(StateMachine):
    initial_state = "context"

    state("context", enter=["complete_flag", "complete_context"])
    state("unknown", enter=["complete_flag", "complete_context"])
    state("end", enter=["complete_flag", "complete_context"])

    transition(from_=("context", "unknown"), event="finish", to="end")
    transition(
        from_="context",
        event="see_context",
        action="switch_to_context",
        to="context",
    )
    transition(
        from_=("context", "unknown"),
        event="see_unknown",
        action="store_only",
        to="unknown",
    )

    def changing_state(self, from_: str, to: str) -> None:
        debug("ParseMachine: {!r} => {!r}".format(from_, to))

    def __init__(
        self,
        initial: "ParserContext",
        contexts: Lexicon,
        ignore_unknown: bool,
    ) -> None:
        # Initialize
        self.ignore_unknown = ignore_unknown
        self.initial = self.context = copy.deepcopy(initial)
        debug("Initialized with context: {!r}".format(self.context))
        self.flag = None
        self.flag_got_value = False
        self.result = ParseResult()
        self.contexts = copy.deepcopy(contexts)
        debug("Available contexts: {!r}".format(self.contexts))
        # In case StateMachine does anything in __init__
        super().__init__()

    @property
    def waiting_for_flag_value(self) -> bool:
        # Do we have a current flag, and does it expect a value (vs being a
        # bool/toggle)?
        takes_value = self.flag and self.flag.takes_value
        if not takes_value:
            return False
        # OK, this flag is one that takes values.
        # Is it a list type (which has only just been switched to)? Then it'll
        # always accept more values.
        # TODO: how to handle somebody wanting it to be some other iterable
        # like tuple or custom class? Or do we just say unsupported?
        if self.flag.kind is list and not self.flag_got_value:
            return True
        # Not a list, okay. Does it already have a value?
        has_value = self.flag.raw_value is not None
        # If it doesn't have one, we're waiting for one (which tells the parser
        # how to proceed and typically to store the next token.)
        # TODO: in the negative case here, we should do something else instead:
        # - Except, "hey you screwed up, you already gave that flag!"
        # - Overwrite, "oh you changed your mind?" - which requires more work
        # elsewhere too, unfortunately. (Perhaps additional properties on
        # Argument that can be queried, e.g. "arg.is_iterable"?)
        return not has_value

    def handle(self, token: str) -> None:
        debug("Handling token: {!r}".format(token))
        # Handle unknown state at the top: we don't care about even
        # possibly-valid input if we've encountered unknown input.
        if self.current_state == "unknown":
            debug("Top-of-handle() see_unknown({!r})".format(token))
            self.see_unknown(token)
            return
        # Flag
        if self.context and token in self.context.flags:
            debug("Saw flag {!r}".format(token))
            self.switch_to_flag(token)
        elif self.context and token in self.context.inverse_flags:
            debug("Saw inverse flag {!r}".format(token))
            self.switch_to_flag(token, inverse=True)
        # Value for current flag
        elif self.waiting_for_flag_value:
            debug(
                "We're waiting for a flag value so {!r} must be it?".format(
                    token
                )
            )  # noqa
            self.see_value(token)
        # Positional args (must come above context-name check in case we still
        # need a posarg and the user legitimately wants to give it a value that
        # just happens to be a valid context name.)
        elif self.context and self.context.missing_positional_args:
            msg = "Context {!r} requires positional args, eating {!r}"
            debug(msg.format(self.context, token))
            self.see_positional_arg(token)
        # New context
        elif token in self.contexts:
            self.see_context(token)
        # Initial-context flag being given as per-task flag (e.g. --help)
        elif self.initial and token in self.initial.flags:
            debug("Saw (initial-context) flag {!r}".format(token))
            flag = self.initial.flags[token]
            # Special-case for core --help flag: context name is used as value.
            if flag.name == "help":
                flag.value = self.context.name
                msg = "Saw --help in a per-task context, setting task name ({!r}) as its value"  # noqa
                debug(msg.format(flag.value))
            # All others: just enter the 'switch to flag' parser state
            else:
                # TODO: handle inverse core flags too? There are none at the
                # moment (e.g. --no-dedupe is actually 'no_dedupe', not a
                # default-False 'dedupe') and it's up to us whether we actually
                # put any in place.
                self.switch_to_flag(token)
        # Unknown
        else:
            if not self.ignore_unknown:
                debug("Can't find context named {!r}, erroring".format(token))
                self.error("No idea what {!r} is!".format(token))
            else:
                debug("Bottom-of-handle() see_unknown({!r})".format(token))
                self.see_unknown(token)

    def store_only(self, token: str) -> None:
        # Start off the unparsed list
        debug("Storing unknown token {!r}".format(token))
        self.result.unparsed.append(token)

    def complete_context(self) -> None:
        debug(
            "Wrapping up context {!r}".format(
                self.context.name if self.context else self.context
            )
        )
        # Ensure all of context's positional args have been given.
        if self.context and self.context.missing_positional_args:
            err = "'{}' did not receive required positional arguments: {}"
            names = ", ".join(
                "'{}'".format(x.name)
                for x in self.context.missing_positional_args
            )
            self.error(err.format(self.context.name, names))
        if self.context and self.context not in self.result:
            self.result.append(self.context)

    def switch_to_context(self, name: str) -> None:
        self.context = copy.deepcopy(self.contexts[name])
        debug("Moving to context {!r}".format(name))
        debug("Context args: {!r}".format(self.context.args))
        debug("Context flags: {!r}".format(self.context.flags))
        debug("Context inverse_flags: {!r}".format(self.context.inverse_flags))

    def complete_flag(self) -> None:
        if self.flag:
            msg = "Completing current flag {} before moving on"
            debug(msg.format(self.flag))
        # Barf if we needed a value and didn't get one
        if (
            self.flag
            and self.flag.takes_value
            and self.flag.raw_value is None
            and not self.flag.optional
        ):
            err = "Flag {!r} needed value and was not given one!"
            self.error(err.format(self.flag))
        # Handle optional-value flags; at this point they were not given an
        # explicit value, but they were seen, ergo they should get treated like
        # bools.
        if self.flag and self.flag.raw_value is None and self.flag.optional:
            msg = "Saw optional flag {!r} go by w/ no value; setting to True"
            debug(msg.format(self.flag.name))
            # Skip casting so the bool gets preserved
            self.flag.set_value(True, cast=False)

    def check_ambiguity(self, value: Any) -> bool:
        """
        Guard against ambiguity when current flag takes an optional value.

        .. versionadded:: 1.0
        """
        # No flag is currently being examined, or one is but it doesn't take an
        # optional value? Ambiguity isn't possible.
        if not (self.flag and self.flag.optional):
            return False
        # We *are* dealing with an optional-value flag, but it's already
        # received a value? There can't be ambiguity here either.
        if self.flag.raw_value is not None:
            return False
        # Otherwise, there *may* be ambiguity if 1 or more of the below tests
        # fail.
        tests = []
        # Unfilled posargs still exist?
        tests.append(self.context and self.context.missing_positional_args)
        # Value matches another valid task/context name?
        tests.append(value in self.contexts)
        if any(tests):
            msg = "{!r} is ambiguous when given after an optional-value flag"
            raise ParseError(msg.format(value))

    def switch_to_flag(self, flag: str, inverse: bool = False) -> None:
        # Sanity check for ambiguity w/ prior optional-value flag
        self.check_ambiguity(flag)
        # Also tie it off, in case prior had optional value or etc. Seems to be
        # harmless for other kinds of flags. (TODO: this is a serious indicator
        # that we need to move some of this flag-by-flag bookkeeping into the
        # state machine bits, if possible - as-is it was REAL confusing re: why
        # this was manually required!)
        self.complete_flag()
        # Set flag/arg obj
        flag = self.context.inverse_flags[flag] if inverse else flag
        # Update state
        try:
            self.flag = self.context.flags[flag]
        except KeyError as e:
            # Try fallback to initial/core flag
            try:
                self.flag = self.initial.flags[flag]
            except KeyError:
                # If it wasn't in either, raise the original context's
                # exception, as that's more useful / correct.
                raise e
        debug("Moving to flag {!r}".format(self.flag))
        # Bookkeeping for iterable-type flags (where the typical 'value
        # non-empty/nondefault -> clearly it got its value already' test is
        # insufficient)
        self.flag_got_value = False
        # Handle boolean flags (which can immediately be updated)
        if self.flag and not self.flag.takes_value:
            val = not inverse
            debug("Marking seen flag {!r} as {}".format(self.flag, val))
            self.flag.value = val

    def see_value(self, value: Any) -> None:
        self.check_ambiguity(value)
        if self.flag and self.flag.takes_value:
            debug("Setting flag {!r} to value {!r}".format(self.flag, value))
            self.flag.value = value
            self.flag_got_value = True
        else:
            self.error("Flag {!r} doesn't take any value!".format(self.flag))

    def see_positional_arg(self, value: Any) -> None:
        for arg in self.context.positional_args:
            if arg.value is None:
                arg.value = value
                break

    def error(self, msg: str) -> None:
        raise ParseError(msg, self.context)<|MERGE_RESOLUTION|>--- conflicted
+++ resolved
@@ -1,5 +1,4 @@
 import copy
-from collections import UserList
 from typing import TYPE_CHECKING, Any, Iterable, List, Optional
 
 try:
@@ -28,11 +27,7 @@
     return value.startswith("--")
 
 
-<<<<<<< HEAD
-class ParseResult(UserList):
-=======
 class ParseResult(List["ParserContext"]):
->>>>>>> 0b6a448e
     """
     List-like object with some extra parse-related attributes.
 
