--- conflicted
+++ resolved
@@ -200,6 +200,16 @@
             .. note::
                 ``hide=True`` will override ``echo=True`` if both are given.
 
+        :param echo_format:
+            A string, which when passed to Python's inbuilt ``.format`` method,
+            will change the format of the output when ``run.echo`` is set to
+            true.
+
+            Currently, only ``{command}`` is supported as a parameter.
+
+            Defaults to ``\033[1;37m{command}\033[0m\n`` (prints the full
+            command in ANSI-escaped bold).
+
         :param bool echo_stdin:
             Whether to write data from ``in_stream`` back to ``out_stream``.
 
@@ -234,6 +244,10 @@
             for its stdout/stderr streams (which defaults to the return value
             of `default_encoding`).
 
+        :param err_stream:
+            Same as ``out_stream``, except for standard error, and defaulting
+            to ``sys.stderr``.
+
         :param dict env:
             By default, subprocesses receive a copy of Invoke's own environment
             (i.e. ``os.environ``). Supply a dict here to update that child
@@ -261,21 +275,6 @@
             The default value is ``None``, meaning to print everything;
             ``False`` will also disable hiding.
 
-<<<<<<< HEAD
-        :param echo_format:
-            A string, which when passed to Python's inbuilt ``.format`` method,
-            will change the format of the output when ``run.echo`` is set to
-            true.
-
-            Currently, only ``{command}`` is supported as a parameter.
-
-            Defaults to ``\033[1;37m{command}\033[0m\n`` (prints the full
-            command in ANSI-escaped bold).
-
-        :param err_stream:
-            Same as ``out_stream``, except for standard error, and defaulting
-            to ``sys.stderr``.
-=======
             .. note::
                 Stdout and stderr are always captured and stored in the
                 ``Result`` object, regardless of ``hide``'s value.
@@ -283,7 +282,6 @@
             .. note::
                 ``hide=True`` will also override ``echo=True`` if both are
                 given (either as kwargs or via config/CLI).
->>>>>>> 96a4fc7b
 
         :param in_stream:
             A file-like stream object to used as the subprocess' standard
