import copy
import types

from .util import six, Lexicon, helpline

from .config import merge_dicts, copy_dict
from .parser import Context as ParserContext
from .tasks import Task


class Collection(object):
    """
    A collection of executable tasks. See :doc:`/concepts/namespaces`.

    .. versionadded:: 1.0
    """

    def __init__(self, *args, **kwargs):
        """
        Create a new task collection/namespace.

        `.Collection` offers a set of methods for building a collection of
        tasks from scratch, plus a convenient constructor wrapping said API.

        In either case:

        * The first positional argument may be a string, which (if given) is
          used as the collection's default name when performing namespace
          lookups;
        * A ``loaded_from`` keyword argument may be given, which sets metadata
          indicating the filesystem path the collection was loaded from. This
          is used as a guide when loading per-project :ref:`configuration files
          <config-hierarchy>`.
        * An ``auto_dash_names`` kwarg may be given, controlling whether task
          and collection names have underscores turned to dashes in most cases;
          it defaults to ``True`` but may be set to ``False`` to disable.

          The CLI machinery will pass in the value of the
          ``tasks.auto_dash_names`` config value to this kwarg.

        **The method approach**

        May initialize with no arguments and use methods (e.g.
        `.add_task`/`.add_collection`) to insert objects::

            c = Collection()
            c.add_task(some_task)

        If an initial string argument is given, it is used as the default name
        for this collection, should it be inserted into another collection as a
        sub-namespace::

            docs = Collection('docs')
            docs.add_task(doc_task)
            ns = Collection()
            ns.add_task(top_level_task)
            ns.add_collection(docs)
            # Valid identifiers are now 'top_level_task' and 'docs.doc_task'
            # (assuming the task objects were actually named the same as the
            # variables we're using :))

        For details, see the API docs for the rest of the class.

        **The constructor approach**

        All ``*args`` given to `.Collection` (besides the abovementioned
        optional positional 'name' argument and ``loaded_from`` kwarg) are
        expected to be `.Task` or `.Collection` instances which will be passed
        to `.add_task`/`.add_collection` as appropriate. Module objects are
        also valid (as they are for `.add_collection`). For example, the below
        snippet results in the same two task identifiers as the one above::

            ns = Collection(top_level_task, Collection('docs', doc_task))

        If any ``**kwargs`` are given, the keywords are used as the initial
        name arguments for the respective values::

            ns = Collection(
                top_level_task=some_other_task,
                docs=Collection(doc_task)
            )

        That's exactly equivalent to::

            docs = Collection(doc_task)
            ns = Collection()
            ns.add_task(some_other_task, 'top_level_task')
            ns.add_collection(docs, 'docs')

        See individual methods' API docs for details.
        """
        # Initialize
        self.tasks = Lexicon()
        self.collections = Lexicon()
        self.default = None
        self.name = None
        self._configuration = {}
        # Specific kwargs if applicable
        self.loaded_from = kwargs.pop("loaded_from", None)
        self.auto_dash_names = kwargs.pop("auto_dash_names", None)
        # splat-kwargs version of default value (auto_dash_names=True)
        if self.auto_dash_names is None:
            self.auto_dash_names = True
        # Name if applicable
        args = list(args)
        if args and isinstance(args[0], six.string_types):
            self.name = self.transform(args.pop(0))
        # Dispatch args/kwargs
        for arg in args:
            self._add_object(arg)
        # Dispatch kwargs
        for name, obj in six.iteritems(kwargs):
            self._add_object(obj, name)

    def _add_object(self, obj, name=None):
        if isinstance(obj, Task):
            method = self.add_task
        elif isinstance(obj, (Collection, types.ModuleType)):
            method = self.add_collection
        else:
            raise TypeError("No idea how to insert {!r}!".format(type(obj)))
        return method(obj, name=name)

    def __repr__(self):
        task_names = list(self.tasks.keys())
        collections = ["{}...".format(x) for x in self.collections.keys()]
        return "<Collection {!r}: {}>".format(
            self.name, ", ".join(sorted(task_names) + sorted(collections))
        )

    def __eq__(self, other):
        return (
            self.name == other.name
            and self.tasks == other.tasks
            and self.collections == other.collections
        )

    def __ne__(self, other):
        return not self == other

    def __nonzero__(self):
        return self.__bool__()

    def __bool__(self):
        return bool(self.task_names)

    @classmethod
    def from_module(
        cls,
        module,
        name=None,
        config=None,
        loaded_from=None,
        auto_dash_names=None,
    ):
        """
        Return a new `.Collection` created from ``module``.

        Inspects ``module`` for any `.Task` instances and adds them to a new
        `.Collection`, returning it. If any explicit namespace collections
        exist (named ``ns`` or ``namespace``) a copy of that collection object
        is preferentially loaded instead.

        When the implicit/default collection is generated, it will be named
        after the module's ``__name__`` attribute, or its last dotted section
        if it's a submodule. (I.e. it should usually map to the actual ``.py``
        filename.)

        Explicitly given collections will only be given that module-derived
        name if they don't already have a valid ``.name`` attribute.

        If the module has a docstring (``__doc__``) it is copied onto the
        resulting `.Collection` (and used for display in help, list etc
        output.)

        :param str name:
            A string, which if given will override any automatically derived
            collection name (or name set on the module's root namespace, if it
            has one.)

        :param dict config:
            Used to set config options on the newly created `.Collection`
            before returning it (saving you a call to `.configure`.)

            If the imported module had a root namespace object, ``config`` is
            merged on top of it (i.e. overriding any conflicts.)

        :param str loaded_from:
            Identical to the same-named kwarg from the regular class
            constructor - should be the path where the module was
            found.

        :param bool auto_dash_names:
            Identical to the same-named kwarg from the regular class
            constructor - determines whether emitted names are auto-dashed.

        .. versionadded:: 1.0
        """
        module_name = module.__name__.split(".")[-1]

        def instantiate(obj_name=None):
            # Explicitly given name wins over root ns name (if applicable),
            # which wins over actual module name.
            args = [name or obj_name or module_name]
            kwargs = dict(
                loaded_from=loaded_from, auto_dash_names=auto_dash_names
            )
            instance = cls(*args, **kwargs)
            instance.__doc__ = module.__doc__
            return instance

        # See if the module provides a default NS to use in lieu of creating
        # our own collection.
        for candidate in ("ns", "namespace"):
            obj = getattr(module, candidate, None)
            if obj and isinstance(obj, Collection):
                # TODO: make this into Collection.clone() or similar?
                ret = instantiate(obj_name=obj.name)
                ret.tasks = ret._transform_lexicon(obj.tasks)
                ret.collections = ret._transform_lexicon(obj.collections)
                ret.default = ret.transform(obj.default)
                # Explicitly given config wins over root ns config
                obj_config = copy_dict(obj._configuration)
                if config:
                    merge_dicts(obj_config, config)
                ret._configuration = obj_config
                return ret
        # Failing that, make our own collection from the module's tasks.
        tasks = filter(lambda x: isinstance(x, Task), vars(module).values())
        # Again, explicit name wins over implicit one from module path
        collection = instantiate()
        for task in tasks:
            collection.add_task(task)
        if config:
            collection.configure(config)
        return collection

    def add_task(self, task, name=None, aliases=None, default=None):
        """
        Add `.Task` ``task`` to this collection.

        :param task: The `.Task` object to add to this collection.

        :param name:
            Optional string name to bind to (overrides the task's own
            self-defined ``name`` attribute and/or any Python identifier (i.e.
            ``.func_name``.)

        :param aliases:
            Optional iterable of additional names to bind the task as, on top
            of the primary name. These will be used in addition to any aliases
            the task itself declares internally.

        :param default: Whether this task should be the collection default.

        .. versionadded:: 1.0
        """
        if name is None:
            if task.name:
                name = task.name
            elif hasattr(task.body, "func_name"):
                name = task.body.func_name
            elif hasattr(task.body, "__name__"):
                name = task.__name__
            else:
                raise ValueError("Could not obtain a name for this task!")
        name = self.transform(name)
        if name in self.collections:
            err = "Name conflict: this collection has a sub-collection named {!r} already"  # noqa
            raise ValueError(err.format(name))
        self.tasks[name] = task
        for alias in list(task.aliases) + list(aliases or []):
            self.tasks.alias(self.transform(alias), to=name)
        if default is True or (default is None and task.is_default):
            if self.default:
                msg = "'{}' cannot be the default because '{}' already is!"
                raise ValueError(msg.format(name, self.default))
            self.default = name

    def add_collection(self, coll, name=None, default=None):
        """
        Add `.Collection` ``coll`` as a sub-collection of this one.

        :param coll: The `.Collection` to add.

        :param str name:
            The name to attach the collection as. Defaults to the collection's
            own internal name.

<<<<<<< HEAD
        :param default: Whether this sub-collection should be the default.
=======
        .. versionadded:: 1.0
>>>>>>> 279b2e4f
        """
        # Handle module-as-collection
        if isinstance(coll, types.ModuleType):
            coll = Collection.from_module(coll)
        # Ensure we have a name, or die trying
        name = name or coll.name
        if not name:
            raise ValueError("Non-root collections must have a name!")
        name = self.transform(name)
        # Test for conflict
        if name in self.tasks:
            err = (
                "Name conflict: this collection has a task named {!r} already"
            )  # noqa
            raise ValueError(err.format(name))
        # Insert
        self.collections[name] = coll
        if default:
            if self.default:
                msg = "'%s' cannot be the default because '%s' already is!"
                raise ValueError(msg % (name, self.default))
            self.default = coll

    def _split_path(self, path):
        """
        Obtain first collection + remainder, of a task path.

        E.g. for ``"subcollection.taskname"``, return ``("subcollection",
        "taskname")``; for ``"subcollection.nested.taskname"`` return
        ``("subcollection", "nested.taskname")``, etc.

        An empty path becomes simply ``('', '')``.
        """
        parts = path.split(".")
        coll = parts.pop(0)
        rest = ".".join(parts)
        return coll, rest

    def subcollection_from_path(self, path):
        """
        Given a ``path`` to a subcollection, return that subcollection.

        .. versionadded:: 1.0
        """
        parts = path.split(".")
        collection = self
        while parts:
            collection = collection.collections[parts.pop(0)]
        return collection

    def __getitem__(self, name=None):
        """
        Returns task named ``name``. Honors aliases and subcollections.

        If this collection has a default task, it is returned when ``name`` is
        empty or ``None``. If empty input is given and no task has been
        selected as the default, ValueError will be raised.

        Tasks within subcollections should be given in dotted form, e.g.
        'foo.bar'. Subcollection default tasks will be returned on the
        subcollection's name.

        .. versionadded:: 1.0
        """
        return self.task_with_config(name)[0]

    def _task_with_merged_config(self, coll, rest, ours):
        task, config = self.collections[coll].task_with_config(rest)
        return task, dict(config, **ours)

    def task_with_config(self, name):
        """
        Return task named ``name`` plus its configuration dict.

        E.g. in a deeply nested tree, this method returns the `.Task`, and a
        configuration dict created by merging that of this `.Collection` and
        any nested `Collections <.Collection>`, up through the one actually
        holding the `.Task`.

        See `~.Collection.__getitem__` for semantics of the ``name`` argument.

        :returns: Two-tuple of (`.Task`, `dict`).

        .. versionadded:: 1.0
        """
        # Our top level configuration
        ours = self.configuration()
        # Default task for this collection itself
        if not name:
            if not self.default:
                raise ValueError("This collection has no default task.")
<<<<<<< HEAD
            if isinstance(self.default, Collection):
                return self._task_with_merged_config(self.default.name, '', ours)
            else:
                return self[self.default], ours
=======
        # Normalize name to the format we're expecting
        name = self.transform(name)
>>>>>>> 279b2e4f
        # Non-default tasks within subcollections -> recurse (sorta)
        if "." in name:
            coll, rest = self._split_path(name)
            return self._task_with_merged_config(coll, rest, ours)
        # Default task for subcollections (via empty-name lookup)
        if name in self.collections:
            return self._task_with_merged_config(name, "", ours)
        # Regular task lookup
        return self.tasks[name], ours

    def __contains__(self, name):
        try:
            self[name]
            return True
        except KeyError:
            return False

    def to_contexts(self):
        """
        Returns all contained tasks and subtasks as a list of parser contexts.

        .. versionadded:: 1.0
        """
        result = []
        for primary, aliases in six.iteritems(self.task_names):
            task = self[primary]
            result.append(
                ParserContext(
                    name=primary, aliases=aliases, args=task.get_arguments()
                )
            )
        return result

    def subtask_name(self, collection_name, task_name):
        return ".".join(
            [self.transform(collection_name), self.transform(task_name)]
        )

    def transform(self, name):
        """
        Transform ``name`` with the configured auto-dashes behavior.

        If the collection's ``auto_dash_names`` attribute is ``True``
        (default), all non leading/trailing underscores are turned into dashes.
        (Leading/trailing underscores tend to get stripped elsewhere in the
        stack.)

        If it is ``False``, the inverse is applied - all dashes are turned into
        underscores.

        .. versionadded:: 1.0
        """
        # Short-circuit on anything non-applicable, e.g. empty strings, bools,
        # None, etc.
        if not name:
            return name
        from_, to = "_", "-"
        if not self.auto_dash_names:
            from_, to = "-", "_"
        replaced = []
        end = len(name) - 1
        for i, char in enumerate(name):
            # Don't replace leading or trailing underscores (+ taking dotted
            # names into account)
            # TODO: not 100% convinced of this / it may be exposing a
            # discrepancy between this level & higher levels which tend to
            # strip out leading/trailing underscores entirely.
            if (
                i not in (0, end)
                and char == from_
                and name[i - 1] != "."
                and name[i + 1] != "."
            ):
                char = to
            replaced.append(char)
        return "".join(replaced)

    def _transform_lexicon(self, old):
        """
        Take a Lexicon and apply `.transform` to its keys and aliases.

        :returns: A new Lexicon.
        """
        new_ = Lexicon()
        # Lexicons exhibit only their real keys in most places, so this will
        # only grab those, not aliases.
        for key, value in six.iteritems(old):
            # Deepcopy the value so we're not just copying a reference
            new_[self.transform(key)] = copy.deepcopy(value)
        # Also copy all aliases, which are string-to-string key mappings
        for key, value in six.iteritems(old.aliases):
            new_.alias(from_=self.transform(key), to=self.transform(value))
        return new_

    @property
    def task_names(self):
        """
        Return all task identifiers for this collection as a one-level dict.

        Specifically, a dict with the primary/"real" task names as the key, and
        any aliases as a list value.

        It basically collapses the namespace tree into a single
        easily-scannable collection of invocation strings, and is thus suitable
        for things like flat-style task listings or transformation into parser
        contexts.

        .. versionadded:: 1.0
        """
        ret = {}
        # Our own tasks get no prefix, just go in as-is: {name: [aliases]}
        for name, task in six.iteritems(self.tasks):
            ret[name] = list(map(self.transform, task.aliases))
        # Subcollection tasks get both name + aliases prefixed
        for coll_name, coll in six.iteritems(self.collections):
            for task_name, aliases in six.iteritems(coll.task_names):
                # Cast to list to handle Py3 map() 'map' return value,
                # so we can add to it down below if necessary.
                aliases = list(
                    map(lambda x: self.subtask_name(coll_name, x), aliases)
                )
                # Tack on collection name to alias list if this task is the
                # collection's default.
                if coll.default == task_name:
                    aliases += (coll_name,)
                ret[self.subtask_name(coll_name, task_name)] = aliases
        return ret

    def configuration(self, taskpath=None):
        """
        Obtain merged configuration values from collection & children.

        :param taskpath:
            (Optional) Task name/path, identical to that used for
            `~.Collection.__getitem__` (e.g. may be dotted for nested tasks,
            etc.) Used to decide which path to follow in the collection tree
            when merging config values.

        :returns: A `dict` containing configuration values.

        .. versionadded:: 1.0
        """
        if taskpath is None:
            return copy_dict(self._configuration)
        return self.task_with_config(taskpath)[1]

    def configure(self, options):
        """
        (Recursively) merge ``options`` into the current `.configuration`.

        Options configured this way will be available to all tasks. It is
        recommended to use unique keys to avoid potential clashes with other
        config options

        For example, if you were configuring a Sphinx docs build target
        directory, it's better to use a key like ``'sphinx.target'`` than
        simply ``'target'``.

        :param options: An object implementing the dictionary protocol.
        :returns: ``None``.

        .. versionadded:: 1.0
        """
        merge_dicts(self._configuration, options)

    def serialized(self):
        """
        Return an appropriate-for-serialization version of this object.

        See the documentation for `.Program` and its ``json`` task listing
        format; this method is the driver for that functionality.

        .. versionadded:: 1.0
        """
        return {
            "name": self.name,
            "help": helpline(self),
            "default": self.default,
            "tasks": [
                {
                    "name": self.transform(x.name),
                    "help": helpline(x),
                    "aliases": [self.transform(y) for y in x.aliases],
                }
                for x in sorted(self.tasks.values(), key=lambda x: x.name)
            ],
            "collections": [
                x.serialized()
                for x in sorted(
                    self.collections.values(), key=lambda x: x.name or ""
                )
            ],
        }<|MERGE_RESOLUTION|>--- conflicted
+++ resolved
@@ -287,11 +287,10 @@
             The name to attach the collection as. Defaults to the collection's
             own internal name.
 
-<<<<<<< HEAD
         :param default: Whether this sub-collection should be the default.
-=======
-        .. versionadded:: 1.0
->>>>>>> 279b2e4f
+            .. versionadded:: 1.5
+
+        .. versionadded:: 1.0
         """
         # Handle module-as-collection
         if isinstance(coll, types.ModuleType):
@@ -383,15 +382,12 @@
         if not name:
             if not self.default:
                 raise ValueError("This collection has no default task.")
-<<<<<<< HEAD
             if isinstance(self.default, Collection):
                 return self._task_with_merged_config(self.default.name, '', ours)
             else:
                 return self[self.default], ours
-=======
         # Normalize name to the format we're expecting
         name = self.transform(name)
->>>>>>> 279b2e4f
         # Non-default tasks within subcollections -> recurse (sorta)
         if "." in name:
             coll, rest = self._split_path(name)
