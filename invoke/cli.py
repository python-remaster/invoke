import sys

from .loader import Loader
from .parser import Parser, Context, Argument
from .exceptions import Failure, CollectionNotFound, ParseError
from .util import debug
from ._version import __version__


def parse_gracefully(parser, argv):
    """
    Run ``parser.parse_argv(argv)`` & gracefully handle ``ParseError``s.

    'Gracefully' meaning to print a useful human-facing error message instead
    of a traceback; the program will still exit if an error is raised.

    If no error is raised, returns the result of the ``parse_argv`` call.
    """
    try:
        return parser.parse_argv(argv)
    except ParseError, e:
        print str(e)
        sys.exit(1)


def parse(argv, collection=None):
    # Initial/core parsing (core options can affect the rest of the parsing)
    initial_context = Context(args=(
<<<<<<< HEAD
        # TODO: make '--collection' a list-building arg, not a string
        Argument(
            names=('collection', 'c'),
            help="Specify collection name to load. May be given >1 time."
        ),
        Argument(
            names=('root', 'r'),
            help="Change root directory used for finding task modules."
        ),
        Argument(
            names=('help', 'h'),
            kind=bool,
            default=False,
            help="Show this help message and exit."
        ),
        Argument(
            names=('version', 'V'),
            kind=bool,
            default=False,
            help="Show version and exit"
        ),
=======
        # TODO: make collection a list-building arg, not a string
        Argument(names=('collection', 'c')),
        Argument(names=('root', 'r')),
        Argument(names=('version', 'V'), kind=bool, default=False),
        Argument(names=('list', 'l'), kind=bool, default=False),
>>>>>>> 510f3cca
    ))
    # 'core' will result an .unparsed attribute with what was left over.
    debug("Parsing initial context (core args)")
    parser = Parser(initial=initial_context, ignore_unknown=True)
    core = parse_gracefully(parser, argv)
    debug("After core-args pass, leftover argv: %r" % (core.unparsed,))
    args = core[0].args

    # Print version & exit if necessary
    if args.version.value:
        print "Invoke %s" % __version__
        sys.exit(0)

    # Core --help output
    # TODO: if this wants to display context sensitive help (e.g. a combo help
    # and available tasks listing; or core flags modified by plugins/task
    # modules) it will have to move farther down.
    # TODO: flexible width
    # TODO: use Clint/etc for indenting
    if args.help.value:
        print "Usage: inv[oke] [--core-opts] task1 [--task1-opts] ... taskN [--taskN-opts]"
        print
        print "Core options:"
        print "\n".join(map(lambda x: "    " + x, initial_context.help_lines()))
        print

    # Load collection (default or specified) and parse leftovers
    # (Skip loading if somebody gave us an explicit task collection.)
    if not collection:
        debug("No collection given, loading from %r" % args.root.value)
        loader = Loader(root=args.root.value)
        collection = loader.load_collection(args.collection.value)
    parser = Parser(contexts=collection.to_contexts())
    debug("Parsing actual tasks against collection %r" % collection)
    tasks = parse_gracefully(parser, core.unparsed)

    # Print discovered tasks if necessary
    if args.list.value:
        print "Available tasks:\n"
        print "\n".join(map(lambda x: "    " + x, collection.tasks.keys()))
        print ""
        sys.exit(0)
    return args, collection, tasks


def main():
    # Parse command line
    argv = sys.argv[1:]
    debug("Base argv from sys: %r" % (argv,))
    args, collection, tasks = parse(argv)
    # Take action based on 'core' options and the 'tasks' found
    for context in tasks:
        kwargs = {}
        for name, arg in context.args.iteritems():
            kwargs[name] = arg.value
        try:
            collection[context.name].body(**kwargs)
        except Failure, f:
            sys.exit(f.result.exited)<|MERGE_RESOLUTION|>--- conflicted
+++ resolved
@@ -26,7 +26,6 @@
 def parse(argv, collection=None):
     # Initial/core parsing (core options can affect the rest of the parsing)
     initial_context = Context(args=(
-<<<<<<< HEAD
         # TODO: make '--collection' a list-building arg, not a string
         Argument(
             names=('collection', 'c'),
@@ -48,13 +47,12 @@
             default=False,
             help="Show version and exit"
         ),
-=======
-        # TODO: make collection a list-building arg, not a string
-        Argument(names=('collection', 'c')),
-        Argument(names=('root', 'r')),
-        Argument(names=('version', 'V'), kind=bool, default=False),
-        Argument(names=('list', 'l'), kind=bool, default=False),
->>>>>>> 510f3cca
+        Argument(
+            names=('list', 'l'),
+            kind=bool,
+            default=False,
+            help="List available tasks."
+        ),
     ))
     # 'core' will result an .unparsed attribute with what was left over.
     debug("Parsing initial context (core args)")
